--- conflicted
+++ resolved
@@ -74,12 +74,8 @@
 qiskit-experiments = "^0.4.0"
 qiskit-sphinx-theme = ">=1.7.0"
 qiskit-terra = {version = ">=0.23.2", extras = ["visualization"]}
-<<<<<<< HEAD
 rich = "^13.5.3"
-ruff = "^0.0.280"
-=======
 ruff = "^0.0.291"
->>>>>>> a0940bd4
 sphinx = "^6"
 sympy = "^1.11.1"
 tomlkit = "^0.12.1"
