--- conflicted
+++ resolved
@@ -85,15 +85,8 @@
             Workspaces model that only contains matching resources.
         """
         filtered_workspaces = []
-<<<<<<< HEAD
         for workspace in self.root:
-            if workspace_pattern is not None and not re.match(
-                workspace_pattern, workspace.id, re.IGNORECASE
-            ):
-=======
-        for workspace in self.__root__:
             if workspace_pattern is not None and not re.match(workspace_pattern, workspace.id):
->>>>>>> c477dcab
                 continue
 
             filtered_resources = []
